--- conflicted
+++ resolved
@@ -112,19 +112,11 @@
   static final class Reader implements FrameReader {
     private final DataInputStream in;
     private final boolean client;
-<<<<<<< HEAD
-    private final NameValueBlockReader nameValueBlockReader;
-
-    Reader(InputStream in, boolean client) {
-      this.in = new DataInputStream(in);
-      this.nameValueBlockReader = new NameValueBlockReader(in);
-=======
     private final NameValueBlockReader headerBlockReader;
 
     Reader(InputStream in, boolean client) {
       this.in = new DataInputStream(in);
       this.headerBlockReader = new NameValueBlockReader(in);
->>>>>>> 43463c01
       this.client = client;
     }
 
@@ -217,11 +209,7 @@
       int associatedStreamId = w2 & 0x7fffffff;
       int priority = (s3 & 0xe000) >>> 13;
       int slot = s3 & 0xff;
-<<<<<<< HEAD
-      List<String> nameValueBlock = nameValueBlockReader.readNameValueBlock(length - 10);
-=======
       List<Header> headerBlock = headerBlockReader.readNameValueBlock(length - 10);
->>>>>>> 43463c01
 
       boolean inFinished = (flags & FLAG_FIN) != 0;
       boolean outFinished = (flags & FLAG_UNIDIRECTIONAL) != 0;
@@ -232,11 +220,7 @@
     private void readSynReply(Handler handler, int flags, int length) throws IOException {
       int w1 = in.readInt();
       int streamId = w1 & 0x7fffffff;
-<<<<<<< HEAD
-      List<String> nameValueBlock = nameValueBlockReader.readNameValueBlock(length - 4);
-=======
       List<Header> headerBlock = headerBlockReader.readNameValueBlock(length - 4);
->>>>>>> 43463c01
       boolean inFinished = (flags & FLAG_FIN) != 0;
       handler.headers(false, inFinished, streamId, -1, -1, headerBlock, HeadersMode.SPDY_REPLY);
     }
@@ -255,13 +239,8 @@
     private void readHeaders(Handler handler, int flags, int length) throws IOException {
       int w1 = in.readInt();
       int streamId = w1 & 0x7fffffff;
-<<<<<<< HEAD
-      List<String> nameValueBlock = nameValueBlockReader.readNameValueBlock(length - 4);
-      handler.headers(false, false, streamId, -1, -1, nameValueBlock, HeadersMode.SPDY_HEADERS);
-=======
       List<Header> headerBlock = headerBlockReader.readNameValueBlock(length - 4);
       handler.headers(false, false, streamId, -1, -1, headerBlock, HeadersMode.SPDY_HEADERS);
->>>>>>> 43463c01
     }
 
     private void readWindowUpdate(Handler handler, int flags, int length) throws IOException {
@@ -269,14 +248,9 @@
       int w1 = in.readInt();
       int w2 = in.readInt();
       int streamId = w1 & 0x7fffffff;
-<<<<<<< HEAD
-      int deltaWindowSize = w2 & 0x7fffffff;
-      handler.windowUpdate(streamId, deltaWindowSize, false);
-=======
       long increment = w2 & 0x7fffffff;
       if (increment == 0) throw ioException("windowSizeIncrement was 0", increment);
       handler.windowUpdate(streamId, increment);
->>>>>>> 43463c01
     }
 
     private void readPing(Handler handler, int flags, int length) throws IOException {
@@ -319,11 +293,7 @@
     }
 
     @Override public void close() throws IOException {
-<<<<<<< HEAD
-      Util.closeAll(in, nameValueBlockReader);
-=======
       Util.closeAll(in, headerBlockReader);
->>>>>>> 43463c01
     }
   }
 
