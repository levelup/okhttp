/*
 * Copyright (C) 2012 Square, Inc.
 * Copyright (C) 2011 The Android Open Source Project
 *
 * Licensed under the Apache License, Version 2.0 (the "License");
 * you may not use this file except in compliance with the License.
 * You may obtain a copy of the License at
 *
 *      http://www.apache.org/licenses/LICENSE-2.0
 *
 * Unless required by applicable law or agreed to in writing, software
 * distributed under the License is distributed on an "AS IS" BASIS,
 * WITHOUT WARRANTIES OR CONDITIONS OF ANY KIND, either express or implied.
 * See the License for the specific language governing permissions and
 * limitations under the License.
 */
package com.squareup.okhttp.internal.http;

import com.squareup.okhttp.Headers;
import com.squareup.okhttp.OkAuthenticator;
import com.squareup.okhttp.OkAuthenticator.Challenge;
import com.squareup.okhttp.Request;
import com.squareup.okhttp.Response;
import java.io.IOException;
import java.net.Authenticator;
import java.net.InetAddress;
import java.net.InetSocketAddress;
import java.net.PasswordAuthentication;
import java.net.Proxy;
import java.net.URL;
import java.util.ArrayList;
import java.util.List;

import static com.squareup.okhttp.OkAuthenticator.Credential;
import static java.net.HttpURLConnection.HTTP_PROXY_AUTH;
import static java.net.HttpURLConnection.HTTP_UNAUTHORIZED;

/** Handles HTTP authentication headers from origin and proxy servers. */
public final class HttpAuthenticator {
  /** Uses the global authenticator to get the password. */
  public static final OkAuthenticator SYSTEM_DEFAULT = new OkAuthenticator() {
    @Override public Credential authenticate(
        Proxy proxy, URL url, List<Challenge> challenges) throws IOException {
<<<<<<< HEAD
      for (Challenge challenge : challenges) {
=======
      for (int i = 0, size = challenges.size(); i < size; i++) {
        Challenge challenge = challenges.get(i);
>>>>>>> 43463c01
        if (!"Basic".equalsIgnoreCase(challenge.getScheme())) {
          continue;
        }

        PasswordAuthentication auth = Authenticator.requestPasswordAuthentication(url.getHost(),
            getConnectToInetAddress(proxy, url), url.getPort(), url.getProtocol(),
            challenge.getRealm(), challenge.getScheme(), url, Authenticator.RequestorType.SERVER);
        if (auth != null) {
          return Credential.basic(auth.getUserName(), new String(auth.getPassword()));
        }
      }
      return null;
    }

    @Override public Credential authenticateProxy(
        Proxy proxy, URL url, List<Challenge> challenges) throws IOException {
<<<<<<< HEAD
      for (Challenge challenge : challenges) {
=======
      for (int i = 0, size = challenges.size(); i < size; i++) {
        Challenge challenge = challenges.get(i);
>>>>>>> 43463c01
        if (!"Basic".equalsIgnoreCase(challenge.getScheme())) {
          continue;
        }

        InetSocketAddress proxyAddress = (InetSocketAddress) proxy.address();
        PasswordAuthentication auth = Authenticator.requestPasswordAuthentication(
            proxyAddress.getHostName(), getConnectToInetAddress(proxy, url), proxyAddress.getPort(),
            url.getProtocol(), challenge.getRealm(), challenge.getScheme(), url,
            Authenticator.RequestorType.PROXY);
        if (auth != null) {
          return Credential.basic(auth.getUserName(), new String(auth.getPassword()));
        }
      }
      return null;
    }

    private InetAddress getConnectToInetAddress(Proxy proxy, URL url) throws IOException {
      return (proxy != null && proxy.type() != Proxy.Type.DIRECT)
          ? ((InetSocketAddress) proxy.address()).getAddress()
          : InetAddress.getByName(url.getHost());
    }
  };

  private HttpAuthenticator() {
  }

  /**
   * React to a failed authorization response by looking up new credentials.
   * Returns a request for a subsequent attempt, or null if no further attempts
   * should be made.
   */
  public static Request processAuthHeader(
      OkAuthenticator authenticator, Response response, Proxy proxy) throws IOException {
    String responseField;
    String requestField;
    if (response.code() == HTTP_UNAUTHORIZED) {
      responseField = "WWW-Authenticate";
      requestField = "Authorization";
    } else if (response.code() == HTTP_PROXY_AUTH) {
      responseField = "Proxy-Authenticate";
      requestField = "Proxy-Authorization";
    } else {
      throw new IllegalArgumentException(); // TODO: ProtocolException?
    }
    List<Challenge> challenges = parseChallenges(response.headers(), responseField);
    if (challenges.isEmpty()) return null; // Could not find a challenge so end the request cycle.

    Request request = response.request();
    Credential credential = response.code() == HTTP_PROXY_AUTH
        ? authenticator.authenticateProxy(proxy, request.url(), challenges)
        : authenticator.authenticate(proxy, request.url(), challenges);
    if (credential == null) return null; // Couldn't satisfy the challenge so end the request cycle.

    // Add authorization credentials, bypassing the already-connected check.
    return request.newBuilder().header(requestField, credential.getHeaderValue()).build();
  }

  /**
   * Parse RFC 2617 challenges. This API is only interested in the scheme
   * name and realm.
   */
  private static List<Challenge> parseChallenges(Headers responseHeaders,
      String challengeHeader) {
    // auth-scheme = token
    // auth-param  = token "=" ( token | quoted-string )
    // challenge   = auth-scheme 1*SP 1#auth-param
    // realm       = "realm" "=" realm-value
    // realm-value = quoted-string
    List<Challenge> result = new ArrayList<Challenge>();
    for (int h = 0; h < responseHeaders.size(); h++) {
      if (!challengeHeader.equalsIgnoreCase(responseHeaders.name(h))) {
        continue;
      }
      String value = responseHeaders.value(h);
      int pos = 0;
      while (pos < value.length()) {
        int tokenStart = pos;
        pos = HeaderParser.skipUntil(value, pos, " ");

        String scheme = value.substring(tokenStart, pos).trim();
        pos = HeaderParser.skipWhitespace(value, pos);

        // TODO: This currently only handles schemes with a 'realm' parameter;
        //       It needs to be fixed to handle any scheme and any parameters
        //       http://code.google.com/p/android/issues/detail?id=11140

        if (!value.regionMatches(true, pos, "realm=\"", 0, "realm=\"".length())) {
          break; // Unexpected challenge parameter; give up!
        }

        pos += "realm=\"".length();
        int realmStart = pos;
        pos = HeaderParser.skipUntil(value, pos, "\"");
        String realm = value.substring(realmStart, pos);
        pos++; // Consume '"' close quote.
        pos = HeaderParser.skipUntil(value, pos, ",");
        pos++; // Consume ',' comma.
        pos = HeaderParser.skipWhitespace(value, pos);
        result.add(new Challenge(scheme, realm));
      }
    }
    return result;
  }
}<|MERGE_RESOLUTION|>--- conflicted
+++ resolved
@@ -41,12 +41,8 @@
   public static final OkAuthenticator SYSTEM_DEFAULT = new OkAuthenticator() {
     @Override public Credential authenticate(
         Proxy proxy, URL url, List<Challenge> challenges) throws IOException {
-<<<<<<< HEAD
-      for (Challenge challenge : challenges) {
-=======
       for (int i = 0, size = challenges.size(); i < size; i++) {
         Challenge challenge = challenges.get(i);
->>>>>>> 43463c01
         if (!"Basic".equalsIgnoreCase(challenge.getScheme())) {
           continue;
         }
@@ -63,12 +59,8 @@
 
     @Override public Credential authenticateProxy(
         Proxy proxy, URL url, List<Challenge> challenges) throws IOException {
-<<<<<<< HEAD
-      for (Challenge challenge : challenges) {
-=======
       for (int i = 0, size = challenges.size(); i < size; i++) {
         Challenge challenge = challenges.get(i);
->>>>>>> 43463c01
         if (!"Basic".equalsIgnoreCase(challenge.getScheme())) {
           continue;
         }
