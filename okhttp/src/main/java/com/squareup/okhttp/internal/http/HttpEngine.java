--- conflicted
+++ resolved
@@ -271,10 +271,7 @@
   }
 
   boolean hasRequestBody() {
-<<<<<<< HEAD
-=======
     String method = request.method();
->>>>>>> 43463c01
     return method.equals("POST") || method.equals("PUT") || method.equals("PATCH");
   }
 
